--- conflicted
+++ resolved
@@ -2,11 +2,7 @@
 versions:
   # Base images
   python: "3.10-slim-bookworm"
-<<<<<<< HEAD
-  golang: "1.25.3"
-=======
   golang: "1.24.9"
->>>>>>> 43262eab
   nodejs: "v20.11.1"
   
   # Python packages (unified configuration)
