package types

type DifySandboxGlobalConfigurations struct {
	App struct {
		Port  int    `yaml:"port"`
		Debug bool   `yaml:"debug"`
		Key   string `yaml:"key"`
	} `yaml:"app"`
	MaxWorkers               int      `yaml:"max_workers"`
	MaxRequests              int      `yaml:"max_requests"`
	WorkerTimeout            int      `yaml:"worker_timeout"`
	PythonPath               string   `yaml:"python_path"`
	PythonLibPaths           []string `yaml:"python_lib_path"`
	PythonPipMirrorURL       string   `yaml:"python_pip_mirror_url"`
	PythonDepsUpdateInterval string   `yaml:"python_deps_update_interval"`
	NodejsPath               string   `yaml:"nodejs_path"`
	EnableNetwork            bool     `yaml:"enable_network"`
<<<<<<< HEAD
	EnablePreload      	     bool     `yaml:"enable_preload"`
=======
	EnablePreload            bool     `yaml:"enable_preload"`
>>>>>>> fefc2950
	AllowedSyscalls          []int    `yaml:"allowed_syscalls"`
	Proxy                    struct {
		Socks5 string `yaml:"socks5"`
		Https  string `yaml:"https"`
		Http   string `yaml:"http"`
	} `yaml:"proxy"`
}<|MERGE_RESOLUTION|>--- conflicted
+++ resolved
@@ -15,11 +15,7 @@
 	PythonDepsUpdateInterval string   `yaml:"python_deps_update_interval"`
 	NodejsPath               string   `yaml:"nodejs_path"`
 	EnableNetwork            bool     `yaml:"enable_network"`
-<<<<<<< HEAD
-	EnablePreload      	     bool     `yaml:"enable_preload"`
-=======
 	EnablePreload            bool     `yaml:"enable_preload"`
->>>>>>> fefc2950
 	AllowedSyscalls          []int    `yaml:"allowed_syscalls"`
 	Proxy                    struct {
 		Socks5 string `yaml:"socks5"`
