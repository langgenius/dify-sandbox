--- conflicted
+++ resolved
@@ -6,7 +6,6 @@
 		Debug bool   `yaml:"debug"`
 		Key   string `yaml:"key"`
 	} `yaml:"app"`
-<<<<<<< HEAD
 	MaxWorkers         int      `yaml:"max_workers"`
 	MaxRequests        int      `yaml:"max_requests"`
 	WorkerTimeout      int      `yaml:"worker_timeout"`
@@ -18,19 +17,6 @@
 	EnablePreload      bool     `yaml:"enable_preload"`
 	AllowedSyscalls    []int    `yaml:"allowed_syscalls"`
 	Proxy              struct {
-=======
-	MaxWorkers               int      `yaml:"max_workers"`
-	MaxRequests              int      `yaml:"max_requests"`
-	WorkerTimeout            int      `yaml:"worker_timeout"`
-	PythonPath               string   `yaml:"python_path"`
-	PythonLibPaths           []string `yaml:"python_lib_path"`
-	PythonPipMirrorURL       string   `yaml:"python_pip_mirror_url"`
-	PythonDepsUpdateInterval string   `yaml:"python_deps_update_interval"`
-	NodejsPath               string   `yaml:"nodejs_path"`
-	EnableNetwork            bool     `yaml:"enable_network"`
-	AllowedSyscalls          []int    `yaml:"allowed_syscalls"`
-	Proxy                    struct {
->>>>>>> ebfc8cee
 		Socks5 string `yaml:"socks5"`
 		Https  string `yaml:"https"`
 		Http   string `yaml:"http"`
