package integrationtests_test

import (
	"strings"
	"testing"
	"time"

	"github.com/langgenius/dify-sandbox/internal/core/runner/types"
	"github.com/langgenius/dify-sandbox/internal/service"
)

func TestPythonBase64(t *testing.T) {
	// Test case for base64
	runMultipleTestings(t, 50, func(t *testing.T) {
		resp := service.RunPython3Code(`
import base64
print(base64.b64decode(base64.b64encode(b"hello world")).decode())
		`, "", &types.RunnerOptions{
			EnableNetwork: true,
		})
		if resp.Code != 0 {
			t.Fatal(resp)
		}

		if resp.Data.(*service.RunCodeResponse).Stderr != "" {
			t.Fatalf("unexpected error: %s\n", resp.Data.(*service.RunCodeResponse).Stderr)
		}

		if !strings.Contains(resp.Data.(*service.RunCodeResponse).Stdout, "hello world") {
			t.Fatalf("unexpected output: %s\n", resp.Data.(*service.RunCodeResponse).Stdout)
		}
	})
}

func TestPythonJSON(t *testing.T) {
	runMultipleTestings(t, 50, func(t *testing.T) {
		// Test case for json
		resp := service.RunPython3Code(`
import json
print(json.dumps({"hello": "world"}))
		`, "", &types.RunnerOptions{
			EnableNetwork: true,
		})
		if resp.Code != 0 {
			t.Fatal(resp)
		}

		if resp.Data.(*service.RunCodeResponse).Stderr != "" {
			t.Fatalf("unexpected error: %s\n", resp.Data.(*service.RunCodeResponse).Stderr)
		}

		if !strings.Contains(resp.Data.(*service.RunCodeResponse).Stdout, `{"hello": "world"}`) {
			t.Fatalf("unexpected output: %s\n", resp.Data.(*service.RunCodeResponse).Stdout)
		}
	})
}

func TestPythonRequests(t *testing.T) {
	// Test case for http
	runMultipleTestings(t, 1, func(t *testing.T) {
		resp := service.RunPython3Code(`
import requests
print(requests.get("https://www.bilibili.com").content)
	`, "", &types.RunnerOptions{
			EnableNetwork: true,
		})
		if resp.Code != 0 {
			t.Fatal(resp)
		}

		if resp.Data.(*service.RunCodeResponse).Stderr != "" {
			t.Fatalf("unexpected error: %s\n", resp.Data.(*service.RunCodeResponse).Stderr)
		}

		if !strings.Contains(resp.Data.(*service.RunCodeResponse).Stdout, "bilibili") {
			t.Fatalf("unexpected output: %s\n", resp.Data.(*service.RunCodeResponse).Stdout)
		}
	})
}

<<<<<<< HEAD
func TestPythonHttpx(t *testing.T) {
	// Test case for http
	runMultipleTestings(t, 1, func(t *testing.T) {
		resp := service.RunPython3Code(`
import httpx
print(httpx.get("https://www.bilibili.com").content)
	`, "", &types.RunnerOptions{
=======
func TestPythonTimezone(t *testing.T) {
	// Test case for time
	runMultipleTestings(t, 1, func(t *testing.T) {
		resp := service.RunPython3Code(`
from datetime import datetime
from zoneinfo import ZoneInfo

print(datetime.now(ZoneInfo("Asia/Shanghai")).isoformat())
		`, "", &types.RunnerOptions{
>>>>>>> fe35e528
			EnableNetwork: true,
		})
		if resp.Code != 0 {
			t.Fatal(resp)
		}

		if resp.Data.(*service.RunCodeResponse).Stderr != "" {
			t.Fatalf("unexpected error: %s\n", resp.Data.(*service.RunCodeResponse).Stderr)
		}

<<<<<<< HEAD
		if !strings.Contains(resp.Data.(*service.RunCodeResponse).Stdout, "bilibili") {
			t.Fatalf("unexpected output: %s\n", resp.Data.(*service.RunCodeResponse).Stdout)
=======
		stdout := resp.Data.(*service.RunCodeResponse).Stdout
		// trim \n
		stdout = strings.TrimSpace(stdout)
		// check if stdout match time format
		_, err := time.Parse("2006-01-02T15:04:05.000000+08:00", stdout)
		if err != nil {
			t.Fatalf("unexpected output: %s, error: %v\n", stdout, err)
>>>>>>> fe35e528
		}
	})
}<|MERGE_RESOLUTION|>--- conflicted
+++ resolved
@@ -78,7 +78,6 @@
 	})
 }
 
-<<<<<<< HEAD
 func TestPythonHttpx(t *testing.T) {
 	// Test case for http
 	runMultipleTestings(t, 1, func(t *testing.T) {
@@ -86,17 +85,6 @@
 import httpx
 print(httpx.get("https://www.bilibili.com").content)
 	`, "", &types.RunnerOptions{
-=======
-func TestPythonTimezone(t *testing.T) {
-	// Test case for time
-	runMultipleTestings(t, 1, func(t *testing.T) {
-		resp := service.RunPython3Code(`
-from datetime import datetime
-from zoneinfo import ZoneInfo
-
-print(datetime.now(ZoneInfo("Asia/Shanghai")).isoformat())
-		`, "", &types.RunnerOptions{
->>>>>>> fe35e528
 			EnableNetwork: true,
 		})
 		if resp.Code != 0 {
@@ -107,10 +95,31 @@
 			t.Fatalf("unexpected error: %s\n", resp.Data.(*service.RunCodeResponse).Stderr)
 		}
 
-<<<<<<< HEAD
 		if !strings.Contains(resp.Data.(*service.RunCodeResponse).Stdout, "bilibili") {
 			t.Fatalf("unexpected output: %s\n", resp.Data.(*service.RunCodeResponse).Stdout)
-=======
+		}
+	})
+}
+
+func TestPythonTimezone(t *testing.T) {
+	// Test case for time
+	runMultipleTestings(t, 1, func(t *testing.T) {
+		resp := service.RunPython3Code(`
+from datetime import datetime
+from zoneinfo import ZoneInfo
+
+print(datetime.now(ZoneInfo("Asia/Shanghai")).isoformat())
+		`, "", &types.RunnerOptions{
+			EnableNetwork: true,
+		})
+		if resp.Code != 0 {
+			t.Fatal(resp)
+		}
+
+		if resp.Data.(*service.RunCodeResponse).Stderr != "" {
+			t.Fatalf("unexpected error: %s\n", resp.Data.(*service.RunCodeResponse).Stderr)
+		}
+
 		stdout := resp.Data.(*service.RunCodeResponse).Stdout
 		// trim \n
 		stdout = strings.TrimSpace(stdout)
@@ -118,7 +127,6 @@
 		_, err := time.Parse("2006-01-02T15:04:05.000000+08:00", stdout)
 		if err != nil {
 			t.Fatalf("unexpected output: %s, error: %v\n", stdout, err)
->>>>>>> fe35e528
 		}
 	})
 }